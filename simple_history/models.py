--- conflicted
+++ resolved
@@ -179,15 +179,11 @@
                 if isinstance(old_field.rel.to, str) and old_field.rel.to == 'self':
                     object_to = old_field.model
                 else:
-                    object_to = old_field.rel.to
+                    #           required for Django <= 1.8                       # required for Django >= 2.0
+                    object_to = old_field.rel.to if hasattr(old_field, 'rel') else old_field.remote_field.model
 
                 field = FieldType(
-<<<<<<< HEAD
-                    # required for Django <= 1.8                     # required for Django >= 2.0
-                    old_field.rel.to if hasattr(old_field, 'rel') else old_field.remote_field.model,
-=======
                     object_to,
->>>>>>> 35febc33
                     related_name='+',
                     null=True,
                     blank=True,
